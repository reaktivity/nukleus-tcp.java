/**
 * Copyright 2016-2017 The Reaktivity Project
 *
 * The Reaktivity Project licenses this file to you under the Apache License,
 * version 2.0 (the "License"); you may not use this file except in compliance
 * with the License. You may obtain a copy of the License at:
 *
 *   http://www.apache.org/licenses/LICENSE-2.0
 *
 * Unless required by applicable law or agreed to in writing, software
 * distributed under the License is distributed on an "AS IS" BASIS, WITHOUT
 * WARRANTIES OR CONDITIONS OF ANY KIND, either express or implied. See the
 * License for the specific language governing permissions and limitations
 * under the License.
 */
package org.reaktivity.nukleus.tcp.internal.stream;

import static java.nio.channels.SelectionKey.OP_READ;

import java.io.IOException;
import java.net.StandardSocketOptions;
import java.nio.ByteBuffer;
import java.nio.channels.SocketChannel;
<<<<<<< HEAD
import java.util.function.IntUnaryOperator;
import java.util.function.LongFunction;
=======
import java.util.function.LongConsumer;
import java.util.function.LongSupplier;
>>>>>>> 4899cdb6

import org.agrona.DirectBuffer;
import org.agrona.LangUtil;
import org.agrona.MutableDirectBuffer;
import org.reaktivity.nukleus.function.MessageConsumer;
import org.reaktivity.nukleus.tcp.internal.poller.PollerKey;
import org.reaktivity.nukleus.tcp.internal.types.stream.ResetFW;
import org.reaktivity.nukleus.tcp.internal.types.stream.WindowFW;

final class ReadStream
{
    private final MessageConsumer target;
    private final long streamId;
    private final PollerKey key;
    private final SocketChannel channel;
    private final ByteBuffer readBuffer;
    private final MutableDirectBuffer atomicBuffer;
    private final MessageWriter writer;
<<<<<<< HEAD
    private final LongFunction<IntUnaryOperator> groupBudgetClaimer;
    private final LongFunction<IntUnaryOperator> groupBudgetReleaser;
=======
    private final LongSupplier frameCounter;
    private final LongConsumer bytesAccumulator;
>>>>>>> 4899cdb6

    private MessageConsumer correlatedThrottle;
    private long correlatedStreamId;
    private int readableBytes;
    private int readPadding;
    private long readGroupId;
    private boolean resetRequired;

    ReadStream(
        MessageConsumer target,
        long streamId,
        PollerKey key,
        SocketChannel channel,
        ByteBuffer readByteBuffer,
        MutableDirectBuffer readBuffer,
<<<<<<< HEAD
        MessageWriter writer, LongFunction<IntUnaryOperator> groupBudgetClaimer,
        LongFunction<IntUnaryOperator> groupBudgetReleaser)
=======
        MessageWriter writer,
        LongSupplier frameCounter,
        LongConsumer bytesAccumulator)
>>>>>>> 4899cdb6
    {
        this.target = target;
        this.streamId = streamId;
        this.key = key;
        this.channel = channel;
        this.readBuffer = readByteBuffer;
        this.atomicBuffer = readBuffer;
        this.writer = writer;
<<<<<<< HEAD
        this.groupBudgetClaimer = groupBudgetClaimer;
        this.groupBudgetReleaser = groupBudgetReleaser;
=======
        this.frameCounter = frameCounter;
        this.bytesAccumulator = bytesAccumulator;
>>>>>>> 4899cdb6
    }

    int handleStream(
        PollerKey key)
    {
        assert readableBytes > readPadding;

        int limit = Math.min(readableBytes - readPadding, readBuffer.capacity());
        limit = groupBudgetClaimer.apply(readGroupId).applyAsInt(limit);

        if (readGroupId != 0 && limit > 0)
        {
            System.out.printf("TCP claimed=%d readPadding=%d\n", limit, readPadding);
        }
        readBuffer.position(0);
        readBuffer.limit(limit);

        int bytesRead = 0;
        try
        {
            bytesRead = channel.read(readBuffer);
        }
        catch(IOException ex)
        {
            // TCP reset
            handleIOExceptionFromRead();
        }
        finally
        {
            int release = limit - (bytesRead == -1 ? 0 : bytesRead);
            if (release > 0)
            {
                groupBudgetReleaser.apply(readGroupId).applyAsInt(release);
            }
        }
        if (bytesRead == -1)
        {
            // channel input closed
            readableBytes = -1;
            writer.doTcpEnd(target, streamId);
            key.cancel(OP_READ);
        }
        else if (bytesRead != 0)
        {
            frameCounter.getAsLong();
            bytesAccumulator.accept(bytesRead);
            // atomic buffer is zero copy with read buffer
            writer.doTcpData(target, streamId, readGroupId, readPadding, atomicBuffer, 0, bytesRead);
            System.out.printf("TCP <- DATA(%d) streamId=%d readGroupId=%d\n", bytesRead, streamId, readGroupId);

            readableBytes -= bytesRead + readPadding;

            if (readableBytes <= readPadding)
            {
                key.clear(OP_READ);
            }
        }

        return 1;
    }

    private void handleIOExceptionFromRead()
    {
        // IOException from read implies channel input and output will no longer function
        readableBytes = -1;
        writer.doTcpAbort(target, streamId);
        key.cancel(OP_READ);
        if (correlatedThrottle != null)
        {
            writer.doReset(correlatedThrottle, correlatedStreamId);
        }
        else
        {
            resetRequired = true;
        }
    }

    void handleThrottle(
        int msgTypeId,
        DirectBuffer buffer,
        int index,
        int length)
    {
        switch (msgTypeId)
        {
        case WindowFW.TYPE_ID:
            final WindowFW window = writer.windowRO.wrap(buffer, index, index + length);
            processWindow(window);
            break;
        case ResetFW.TYPE_ID:
            final ResetFW reset = writer.resetRO.wrap(buffer, index, index + length);
            processReset(reset);
            break;
        default:
            // ignore
            break;
        }
    }

    void setCorrelatedThrottle(long correlatedStreamId, MessageConsumer correlatedThrottle)
    {
        this.correlatedThrottle = correlatedThrottle;
        this.correlatedStreamId = correlatedStreamId;
        if (resetRequired)
        {
            writer.doReset(correlatedThrottle, correlatedStreamId);
        }
    }

    private void processWindow(
        WindowFW window)
    {
        if (readableBytes != -1)
        {
            readPadding = window.padding();
            readableBytes += window.credit();
            readGroupId = window.groupId();
//            System.out.printf("TCP ReadStream received WINDOW(credit=%d, padding=%d, groupId=%d)\n",
//                    window.credit(), window.padding(), window.groupId());
//            groupBudgetReleaser.apply(readGroupId).applyAsInt(window.credit());


            if (readableBytes > readPadding)
            {
                handleStream(key);
            }

            if (readableBytes > readPadding)
            {
                key.register(OP_READ);
            }
        }
    }

    private void processReset(
        ResetFW reset)
    {
        try
        {
            if (correlatedThrottle != null)
            {
                // Begin on correlated WriteStream was already processed
                channel.shutdownInput();
            }
            else
            {
                // Force a hard reset (TCP RST), as documented in "Orderly Versus Abortive Connection Release in Java"
                // (https://docs.oracle.com/javase/8/docs/technotes/guides/net/articles/connection_release.html)
                channel.setOption(StandardSocketOptions.SO_LINGER, 0);
                channel.close();
            }
        }
        catch (IOException ex)
        {
            LangUtil.rethrowUnchecked(ex);
        }
    }
}<|MERGE_RESOLUTION|>--- conflicted
+++ resolved
@@ -21,13 +21,10 @@
 import java.net.StandardSocketOptions;
 import java.nio.ByteBuffer;
 import java.nio.channels.SocketChannel;
-<<<<<<< HEAD
 import java.util.function.IntUnaryOperator;
 import java.util.function.LongFunction;
-=======
 import java.util.function.LongConsumer;
 import java.util.function.LongSupplier;
->>>>>>> 4899cdb6
 
 import org.agrona.DirectBuffer;
 import org.agrona.LangUtil;
@@ -46,13 +43,10 @@
     private final ByteBuffer readBuffer;
     private final MutableDirectBuffer atomicBuffer;
     private final MessageWriter writer;
-<<<<<<< HEAD
     private final LongFunction<IntUnaryOperator> groupBudgetClaimer;
     private final LongFunction<IntUnaryOperator> groupBudgetReleaser;
-=======
     private final LongSupplier frameCounter;
     private final LongConsumer bytesAccumulator;
->>>>>>> 4899cdb6
 
     private MessageConsumer correlatedThrottle;
     private long correlatedStreamId;
@@ -68,14 +62,11 @@
         SocketChannel channel,
         ByteBuffer readByteBuffer,
         MutableDirectBuffer readBuffer,
-<<<<<<< HEAD
-        MessageWriter writer, LongFunction<IntUnaryOperator> groupBudgetClaimer,
-        LongFunction<IntUnaryOperator> groupBudgetReleaser)
-=======
         MessageWriter writer,
         LongSupplier frameCounter,
-        LongConsumer bytesAccumulator)
->>>>>>> 4899cdb6
+        LongConsumer bytesAccumulator,
+        LongFunction<IntUnaryOperator> groupBudgetClaimer,
+        LongFunction<IntUnaryOperator> groupBudgetReleaser)
     {
         this.target = target;
         this.streamId = streamId;
@@ -84,13 +75,10 @@
         this.readBuffer = readByteBuffer;
         this.atomicBuffer = readBuffer;
         this.writer = writer;
-<<<<<<< HEAD
         this.groupBudgetClaimer = groupBudgetClaimer;
         this.groupBudgetReleaser = groupBudgetReleaser;
-=======
         this.frameCounter = frameCounter;
         this.bytesAccumulator = bytesAccumulator;
->>>>>>> 4899cdb6
     }
 
     int handleStream(
