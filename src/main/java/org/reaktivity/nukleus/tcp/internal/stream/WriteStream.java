/**
 * Copyright 2016-2017 The Reaktivity Project
 *
 * The Reaktivity Project licenses this file to you under the Apache License,
 * version 2.0 (the "License"); you may not use this file except in compliance
 * with the License. You may obtain a copy of the License at:
 *
 *   http://www.apache.org/licenses/LICENSE-2.0
 *
 * Unless required by applicable law or agreed to in writing, software
 * distributed under the License is distributed on an "AS IS" BASIS, WITHOUT
 * WARRANTIES OR CONDITIONS OF ANY KIND, either express or implied. See the
 * License for the specific language governing permissions and limitations
 * under the License.
 */
package org.reaktivity.nukleus.tcp.internal.stream;

import static java.nio.channels.SelectionKey.OP_WRITE;
import static org.reaktivity.nukleus.buffer.BufferPool.NO_SLOT;

import java.io.IOException;
import java.nio.ByteBuffer;
import java.nio.channels.SocketChannel;
<<<<<<< HEAD
import java.util.function.IntUnaryOperator;
import java.util.function.LongFunction;
=======
import java.util.function.LongConsumer;
>>>>>>> 4899cdb6
import java.util.function.LongSupplier;
import java.util.function.ToIntFunction;

import org.agrona.DirectBuffer;
import org.agrona.LangUtil;
import org.reaktivity.nukleus.buffer.BufferPool;
import org.reaktivity.nukleus.function.MessageConsumer;
import org.reaktivity.nukleus.tcp.internal.poller.Poller;
import org.reaktivity.nukleus.tcp.internal.poller.PollerKey;
import org.reaktivity.nukleus.tcp.internal.types.OctetsFW;
import org.reaktivity.nukleus.tcp.internal.types.stream.AbortFW;
import org.reaktivity.nukleus.tcp.internal.types.stream.BeginFW;
import org.reaktivity.nukleus.tcp.internal.types.stream.DataFW;
import org.reaktivity.nukleus.tcp.internal.types.stream.EndFW;

public final class WriteStream
{
    // Mina uses a value of 256 (see AbstractPollingIoProcessor.writeBuffer).
    // Netty uses a configurable value, defaulting to 16
    // (see https://netty.io/4.0/api/io/netty/channel/ChannelConfig.html#setWriteSpinCount(int))
    public static final int WRITE_SPIN_COUNT = 16;

    private static final int EOS_REQUESTED = -1;

    private final long streamId;
    private final MessageConsumer sourceThrottle;
    private final SocketChannel channel;
    private final Poller poller;
    private final BufferPool bufferPool;

    private final MessageWriter writer;
    private final LongSupplier incrementOverflow;
    private final ToIntFunction<PollerKey> writeHandler;
    private final LongFunction<IntUnaryOperator> groupBudgetReleaser;

    private final LongSupplier frameCounter;
    private final LongConsumer bytesAccumulator;

    private int slot = BufferPool.NO_SLOT;
    private int slotOffset; // index of the first byte of unwritten data
    private int slotPosition; // index of the byte following the last byte of unwritten data

    private PollerKey key;
    private int readableBytes;

    private ByteBuffer writeBuffer;

    private MessageConsumer correlatedInput;

    private long correlatedStreamId;
    private long groupId;

    WriteStream(
        MessageConsumer sourceThrottle,
        long streamId,
        SocketChannel channel,
        Poller poller,
        LongSupplier incrementOverflow,
        BufferPool bufferPool,
        ByteBuffer writeBuffer,
<<<<<<< HEAD
        MessageWriter writer, LongFunction<IntUnaryOperator> groupBudgetReleaser)
=======
        MessageWriter writer,
        LongSupplier frameCounter,
        LongConsumer bytesAccumulator)
>>>>>>> 4899cdb6
    {
        this.streamId = streamId;
        this.sourceThrottle = sourceThrottle;
        this.channel = channel;
        this.poller = poller;
        this.incrementOverflow = incrementOverflow;
        this.bufferPool = bufferPool;
        this.writeBuffer = writeBuffer;
        this.writer = writer;
        this.writeHandler = this::handleWrite;
<<<<<<< HEAD
        this.groupBudgetReleaser = groupBudgetReleaser;
=======
        this.frameCounter = frameCounter;
        this.bytesAccumulator = bytesAccumulator;
>>>>>>> 4899cdb6
    }

    void handleStream(
        int msgTypeId,
        DirectBuffer buffer,
        int index,
        int length)
    {
        switch (msgTypeId)
        {
        case AbortFW.TYPE_ID:
            processAbort(buffer, index, index + length);
            break;
        case BeginFW.TYPE_ID:
            processBegin(buffer, index, index + length);
            break;
        case DataFW.TYPE_ID:
            try
            {
                processData(buffer, index, index + length);
            }
            catch (IOException ex)
            {
                handleIOExceptionFromWrite();
            }
            break;
        case EndFW.TYPE_ID:
            processEnd(buffer, index, index + length);
            break;
        default:
            // ignore
            break;
        }
    }

    void doConnected()
    {
        this.key = this.poller.doRegister(channel, OP_WRITE, writeHandler);
        offerWindow(bufferPool.slotCapacity());
    }

    void doConnectFailed()
    {
        writer.doReset(sourceThrottle, streamId);
    }

    void setCorrelatedInput(long correlatedStreamId, MessageConsumer correlatedInput)
    {
        this.correlatedInput = correlatedInput;
        this.correlatedStreamId = correlatedStreamId;
    }

    private void handleIOExceptionFromWrite()
    {
        // IOEXception from write implies channel input and output will no longer function
        if (correlatedInput != null)
        {
            writer.doTcpAbort(correlatedInput, correlatedStreamId);
        }
        doFail();
    }

    private void processAbort(
        DirectBuffer buffer,
        int offset,
        int limit)
    {
        if (slot != NO_SLOT) // partial writes pending
        {
            bufferPool.release(slot);
        }
        doCleanup();
    }

    private void processBegin(
        DirectBuffer buffer,
        int offset,
        int limit)
    {
        // No-op - doConnected() should be called instead once the connection has been established
    }

    private void processData(
        DirectBuffer buffer,
        int offset,
        int limit) throws IOException
    {
        writer.dataRO.wrap(buffer, offset, limit);

        final OctetsFW payload = writer.dataRO.payload();
        final int writableBytes = writer.dataRO.length();
        groupId = writer.dataRO.groupId();

        frameCounter.getAsLong();
        bytesAccumulator.accept(writableBytes);

        if (reduceWindow(writableBytes))
        {
            final ByteBuffer writeBuffer = getWriteBuffer(buffer, payload.offset(), writableBytes);
            final int remainingBytes = writeBuffer.remaining();

            int bytesWritten = 0;

            for (int i = WRITE_SPIN_COUNT; bytesWritten == 0 && i > 0; i--)
            {
                bytesWritten = channel.write(writeBuffer);
                if (bytesWritten > 0)
                {
                    groupBudgetReleaser.apply(groupId).applyAsInt(bytesWritten);
                }
            }

            int originalSlot = slot;
            if (handleUnwrittenData(writeBuffer, bytesWritten))
            {
                if (bytesWritten < remainingBytes)
                {
                    key.register(OP_WRITE);
                }
                else if (originalSlot != NO_SLOT)
                {
                    // we just flushed out a pending write
                    key.clear(OP_WRITE);
                }
            }
        }
        else
        {
            if (slot == NO_SLOT)
            {
                doFail();
            }
            else
            {
                // send reset but defer cleanup until pending writes are completed
                writer.doReset(sourceThrottle, streamId);
            }
        }
    }

    private void processEnd(
        DirectBuffer buffer,
        int offset,
        int limit)
    {
        if (slot == NO_SLOT) // no partial writes pending
        {
            writer.endRO.wrap(buffer, offset, limit);
            doCleanup();
        }
        else
        {
            // Signal end of stream requested and ensure further data streams will result in reset
            readableBytes = EOS_REQUESTED;
        }
    }

    private void doFail()
    {
        writer.doReset(sourceThrottle, streamId);
        if (slot != NO_SLOT)
        {
            bufferPool.release(slot);
        }
        doCleanup();
    }

    private void doCleanup()
    {
        if (key != null)
        {
            key.clear(OP_WRITE);
        }

        try
        {
            channel.shutdownOutput();
        }
        catch (IOException ex)
        {
            LangUtil.rethrowUnchecked(ex);
        }
    }

    private ByteBuffer getWriteBuffer(DirectBuffer data, int dataOffset, int dataLength)
    {
        ByteBuffer result;
        if (slot == NO_SLOT)
        {
            writeBuffer.clear();
            data.getBytes(dataOffset, writeBuffer, dataLength);
            writeBuffer.flip();
            result = writeBuffer;
        }
        else
        {
            // Append the data to the previous remaining data
            ByteBuffer buffer = bufferPool.byteBuffer(slot);
            buffer.position(slotPosition);
            data.getBytes(dataOffset, buffer, dataLength);
            slotPosition += dataLength;
            buffer.position(slotOffset);
            buffer.limit(slotPosition);
            result = buffer;
        }
        return result;
    }

    private boolean handleUnwrittenData(ByteBuffer written, int bytesWritten)
    {
        boolean result = true;
        if (slot == NO_SLOT)
        {
            if (written.hasRemaining())
            {
                // store the remaining data into a new slot
                slot = bufferPool.acquire(streamId);
                if (slot == NO_SLOT)
                {
                    incrementOverflow.getAsLong();
                    doFail();
                    result = false;
                }
                else
                {
                    ByteBuffer buffer = bufferPool.byteBuffer(slot);
                    slotOffset = buffer.position();
                    buffer.position(slotOffset);
                    buffer.put(written);
                    slotPosition = buffer.position();
                    if (bytesWritten > 0)
                    {
                        offerWindow(bytesWritten);
                    }
                }
            }
            else if (bytesWritten > 0)
            {
                offerWindow(bytesWritten);
            }
        }
        else
        {
            if (written.hasRemaining())
            {
                // Some data from the existing slot was written, adjust offset and remaining
                slotOffset = written.position();
            }
            else
            {
                // Free the slot, but first send a window update for all data that had ever been saved in the slot
                int slotStart = bufferPool.byteBuffer(slot).position();
                offerWindow(slotPosition - slotStart);
                bufferPool.release(slot);
                slot = NO_SLOT;
            }
        }
        return result;
    }

    private int handleWrite(
        PollerKey key)
    {
        key.clear(OP_WRITE);
        ByteBuffer writeBuffer = bufferPool.byteBuffer(slot);
        writeBuffer.position(slotOffset);
        writeBuffer.limit(slotPosition);

        int bytesWritten = 0;
        try
        {
            bytesWritten = channel.write(writeBuffer);
            if (bytesWritten > 0)
            {
                groupBudgetReleaser.apply(groupId).applyAsInt(bytesWritten);
            }
        }
        catch (IOException ex)
        {
            handleIOExceptionFromWrite();
            return 0;
        }

        handleUnwrittenData(writeBuffer, bytesWritten);

        if (slot == NO_SLOT)
        {
            if (readableBytes < 0) // deferred EOS and/or window was exceeded
            {
                doCleanup();
            }
        }
        else
        {
            // incomplete write
            key.register(OP_WRITE);
        }
        return bytesWritten;
    }

    private boolean reduceWindow(int update)
    {
        readableBytes -= update;
        return readableBytes >= 0;
    }

    private void offerWindow(final int credit)
    {
        // If readableBytes indicates EOS has been received we must not destroy that information
        // (and in this case there is no need to write the window update)
        // We can also get update < 0 if we received data GT window (protocol violation) while
        // we have data waiting to be written (incomplete writes)
        if (readableBytes > EOS_REQUESTED)
        {
            readableBytes += credit;
            writer.doWindow(sourceThrottle, streamId, credit, 0, 0);
        }
    }

}<|MERGE_RESOLUTION|>--- conflicted
+++ resolved
@@ -21,12 +21,9 @@
 import java.io.IOException;
 import java.nio.ByteBuffer;
 import java.nio.channels.SocketChannel;
-<<<<<<< HEAD
 import java.util.function.IntUnaryOperator;
 import java.util.function.LongFunction;
-=======
 import java.util.function.LongConsumer;
->>>>>>> 4899cdb6
 import java.util.function.LongSupplier;
 import java.util.function.ToIntFunction;
 
@@ -87,13 +84,10 @@
         LongSupplier incrementOverflow,
         BufferPool bufferPool,
         ByteBuffer writeBuffer,
-<<<<<<< HEAD
-        MessageWriter writer, LongFunction<IntUnaryOperator> groupBudgetReleaser)
-=======
         MessageWriter writer,
         LongSupplier frameCounter,
-        LongConsumer bytesAccumulator)
->>>>>>> 4899cdb6
+        LongConsumer bytesAccumulator,
+        LongFunction<IntUnaryOperator> groupBudgetReleaser)
     {
         this.streamId = streamId;
         this.sourceThrottle = sourceThrottle;
@@ -104,12 +98,9 @@
         this.writeBuffer = writeBuffer;
         this.writer = writer;
         this.writeHandler = this::handleWrite;
-<<<<<<< HEAD
         this.groupBudgetReleaser = groupBudgetReleaser;
-=======
         this.frameCounter = frameCounter;
         this.bytesAccumulator = bytesAccumulator;
->>>>>>> 4899cdb6
     }
 
     void handleStream(
