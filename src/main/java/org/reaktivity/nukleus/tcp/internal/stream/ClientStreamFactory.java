--- conflicted
+++ resolved
@@ -179,37 +179,6 @@
             final SocketChannel channel = newSocketChannel();
             String targetName = route.target().asString();
             long targetRef = route.targetRef();
-<<<<<<< HEAD
-            InetSocketAddress remoteAddress = null;
-            if (extension.sizeof() > 0)
-            {
-                remoteAddress = newAcceptStreamWithExt(extension, targetName, targetRef);
-            }
-            else
-            {
-                remoteAddress = new InetSocketAddress(targetName, (int)targetRef);
-            }
-            if (remoteAddress != null)
-            {
-                final WriteStream stream = new WriteStream(throttle, streamId, channel, poller, incrementOverflow,
-                        bufferPool, writeByteBuffer, writer, groupBudgetReleaser);
-                result = stream::handleStream;
-
-                doConnect(
-                    stream,
-                    channel,
-                    remoteAddress,
-                    sourceName,
-                    correlationId,
-                    throttle,
-                    streamId,
-                    stream::setCorrelatedInput);
-            }
-            else
-            {
-                writer.doReset(throttle, streamId);
-            }
-=======
 
             InetSocketAddress remoteAddress = hasExtension ? resolveRemoteAddressExt(extension, targetName, targetRef) :
                                                              new InetSocketAddress(targetName, (int)targetRef);
@@ -219,7 +188,7 @@
             final LongSupplier readFrameCounter = supplyReadFrameCounter.apply(route);
             final LongConsumer readBytesAccumulator = supplyReadBytesAccumulator.apply(route);
             final WriteStream stream = new WriteStream(throttle, streamId, channel, poller, incrementOverflow,
-                    bufferPool, writeByteBuffer, writer, writeFrameCounter, writeBytesAccumulator);
+                    bufferPool, writeByteBuffer, writer, writeFrameCounter, writeBytesAccumulator, groupBudgetReleaser);
             result = stream::handleStream;
 
             doConnect(
@@ -233,7 +202,6 @@
                 stream::setCorrelatedInput,
                 readFrameCounter,
                 readBytesAccumulator);
->>>>>>> 4899cdb6
         }
         else
         {
@@ -409,11 +377,8 @@
             final LongSupplier readFrameCounter = request.readFrameCounter;
             final LongConsumer readBytesAccumulator = request.readBytesAccumulator;
             final ReadStream stream = new ReadStream(target, targetId, key, channel,
-<<<<<<< HEAD
-                    readByteBuffer, readBuffer, writer, groupBudgetClaimer, groupBudgetReleaser);
-=======
-                    readByteBuffer, readBuffer, writer, readFrameCounter, readBytesAccumulator);
->>>>>>> 4899cdb6
+                    readByteBuffer, readBuffer, writer, readFrameCounter, readBytesAccumulator,
+                    groupBudgetClaimer, groupBudgetReleaser);
             stream.setCorrelatedThrottle(correlatedStreamId, correlatedThrottle);
 
             router.setThrottle(targetName, targetId, stream::handleThrottle);
